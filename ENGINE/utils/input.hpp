#pragma once
#include <SDL.h>
#include <array>

class Input {

	public:
    enum Button { LEFT, RIGHT, MIDDLE, X1, X2, COUNT };
    void handleEvent(const SDL_Event& e);
    void update();
    bool isDown(Button b) const { return buttons_[b]; }
    bool wasPressed(Button b) const { return pressed_[b]; }
    bool wasReleased(Button b) const { return released_[b]; }
    bool wasClicked(Button b) const;
    void clearClickBuffer();
    int getX() const { return x_; }
    int getY() const { return y_; }
    int getDX() const { return dx_; }
    int getDY() const { return dy_; }
    int getScrollX() const { return scrollX_; }
    int getScrollY() const { return scrollY_; }
<<<<<<< HEAD
    bool isKeyDown(SDL_Keycode key) const { return keys_down_.count(key) != 0; }
    bool wasKeyPressed(SDL_Keycode key) const { return keys_pressed_.count(key) != 0; }
    bool wasKeyReleased(SDL_Keycode key) const { return keys_released_.count(key) != 0; }
=======

    // Keyboard queries
    bool isKeyDown(SDL_Keycode key) const {
        SDL_Scancode sc = SDL_GetScancodeFromKey(key);
        return keys_down_[sc];
    }
    bool wasKeyPressed(SDL_Keycode key) const {
        SDL_Scancode sc = SDL_GetScancodeFromKey(key);
        return keys_pressed_[sc];
    }
    bool wasKeyReleased(SDL_Keycode key) const {
        SDL_Scancode sc = SDL_GetScancodeFromKey(key);
        return keys_released_[sc];
    }

    bool isScancodeDown(SDL_Scancode sc) const { return keys_down_[sc]; }
    bool wasScancodePressed(SDL_Scancode sc) const { return keys_pressed_[sc]; }
    bool wasScancodeReleased(SDL_Scancode sc) const { return keys_released_[sc]; }
>>>>>>> db3a3e39

	private:
    bool buttons_[COUNT]      = {false};
    bool prevButtons_[COUNT]  = {false};
    bool pressed_[COUNT]      = {false};
    bool released_[COUNT]     = {false};
    int  clickBuffer_[COUNT]  = {0};
    int  x_ = 0, y_ = 0;
    int  dx_ = 0, dy_ = 0;
    int  scrollX_ = 0, scrollY_ = 0;
<<<<<<< HEAD
    std::unordered_set<SDL_Keycode> keys_down_;
    std::unordered_set<SDL_Keycode> prev_keys_down_;
    std::unordered_set<SDL_Keycode> keys_pressed_;
    std::unordered_set<SDL_Keycode> keys_released_;
=======

    // Keyboard state
    std::array<bool, SDL_NUM_SCANCODES> keys_down_{};
    std::array<bool, SDL_NUM_SCANCODES> prev_keys_down_{};
    std::array<bool, SDL_NUM_SCANCODES> keys_pressed_{};
    std::array<bool, SDL_NUM_SCANCODES> keys_released_{};
>>>>>>> db3a3e39
};<|MERGE_RESOLUTION|>--- conflicted
+++ resolved
@@ -19,11 +19,11 @@
     int getDY() const { return dy_; }
     int getScrollX() const { return scrollX_; }
     int getScrollY() const { return scrollY_; }
-<<<<<<< HEAD
+
     bool isKeyDown(SDL_Keycode key) const { return keys_down_.count(key) != 0; }
     bool wasKeyPressed(SDL_Keycode key) const { return keys_pressed_.count(key) != 0; }
     bool wasKeyReleased(SDL_Keycode key) const { return keys_released_.count(key) != 0; }
-=======
+
 
     // Keyboard queries
     bool isKeyDown(SDL_Keycode key) const {
@@ -42,7 +42,7 @@
     bool isScancodeDown(SDL_Scancode sc) const { return keys_down_[sc]; }
     bool wasScancodePressed(SDL_Scancode sc) const { return keys_pressed_[sc]; }
     bool wasScancodeReleased(SDL_Scancode sc) const { return keys_released_[sc]; }
->>>>>>> db3a3e39
+
 
 	private:
     bool buttons_[COUNT]      = {false};
@@ -53,17 +53,17 @@
     int  x_ = 0, y_ = 0;
     int  dx_ = 0, dy_ = 0;
     int  scrollX_ = 0, scrollY_ = 0;
-<<<<<<< HEAD
+
     std::unordered_set<SDL_Keycode> keys_down_;
     std::unordered_set<SDL_Keycode> prev_keys_down_;
     std::unordered_set<SDL_Keycode> keys_pressed_;
     std::unordered_set<SDL_Keycode> keys_released_;
-=======
+
 
     // Keyboard state
     std::array<bool, SDL_NUM_SCANCODES> keys_down_{};
     std::array<bool, SDL_NUM_SCANCODES> prev_keys_down_{};
     std::array<bool, SDL_NUM_SCANCODES> keys_pressed_{};
     std::array<bool, SDL_NUM_SCANCODES> keys_released_{};
->>>>>>> db3a3e39
+
 };