#include "Davey_controller.hpp"
#include "asset/Asset.hpp"
#include "core/AssetsManager.hpp"
#include "utils/range_util.hpp"

DaveyController::DaveyController(Assets* assets, Asset* self)
    : assets_(assets), self_(self) {
    if (self_ && self_->anim_) {
        self_->anim_->set_idle(40, 80, 5);
    }
}

void DaveyController::update(const Input&) {
    if (!self_ || !assets_ || !self_->info) {
        return;
    }

    try {
<<<<<<< HEAD
        Asset* player = assets_->player;
        if (!player || !self_->anim_) return;

        
        const bool near   = Range::is_in_range(self_, player, 40);
        const bool inView = Range::is_in_range(self_, player, 1000);

        if (near) {
            
            self_->anim_->set_orbit_ccw(player, 40, 40);
        } else if (inView) {
            
            self_->anim_->set_pursue(player, 20, 30);
        } else {
            
            self_->anim_->set_idle(40, 80, 5);
=======
        if (Asset* player = assets_->player; player && Range::is_in_range(player, self_, 1000)) {
            if (self_->anim_) self_->anim_->set_pursue(player, 20, 30);
        } else {
            if (self_->anim_) self_->anim_->set_idle(40, 80, 5);
>>>>>>> b423b66b
        }
    } catch (...) {
    }
}<|MERGE_RESOLUTION|>--- conflicted
+++ resolved
@@ -16,7 +16,7 @@
     }
 
     try {
-<<<<<<< HEAD
+
         Asset* player = assets_->player;
         if (!player || !self_->anim_) return;
 
@@ -33,12 +33,7 @@
         } else {
             
             self_->anim_->set_idle(40, 80, 5);
-=======
-        if (Asset* player = assets_->player; player && Range::is_in_range(player, self_, 1000)) {
-            if (self_->anim_) self_->anim_->set_pursue(player, 20, 30);
-        } else {
-            if (self_->anim_) self_->anim_->set_idle(40, 80, 5);
->>>>>>> b423b66b
+
         }
     } catch (...) {
     }
