#ifndef FROG_CONTROLLER_HPP
#define FROG_CONTROLLER_HPP

#include "asset/asset_controller.hpp"

class Assets;
class Asset;
class Input;

class FrogController : public AssetController {

public:
<<<<<<< HEAD
    FrogController(Assets* assets, Asset* self);
=======
    FrogController(Asset* self);
>>>>>>> b423b66b
    ~FrogController() override = default;
    void update(const Input& in) override;

private:
<<<<<<< HEAD
    Assets* assets_ = nullptr;
    Asset*  self_   = nullptr;
=======
    Asset* self_ = nullptr;
>>>>>>> b423b66b
};

#endif<|MERGE_RESOLUTION|>--- conflicted
+++ resolved
@@ -10,21 +10,17 @@
 class FrogController : public AssetController {
 
 public:
-<<<<<<< HEAD
+
     FrogController(Assets* assets, Asset* self);
-=======
-    FrogController(Asset* self);
->>>>>>> b423b66b
+
     ~FrogController() override = default;
     void update(const Input& in) override;
 
 private:
-<<<<<<< HEAD
+
     Assets* assets_ = nullptr;
     Asset*  self_   = nullptr;
-=======
-    Asset* self_ = nullptr;
->>>>>>> b423b66b
+
 };
 
 #endif