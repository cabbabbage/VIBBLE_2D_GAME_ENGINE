--- conflicted
+++ resolved
@@ -4,7 +4,7 @@
 #include "utils/range_util.hpp"
 
 BombController::BombController(Assets* assets, Asset* self)
-<<<<<<< HEAD
+
     : assets_(assets), self_(self) {
     if (self_ && self_->anim_) {
         self_->anim_->set_idle(40, 80, 5);
@@ -32,51 +32,6 @@
             self_->anim_->set_idle(40, 80, 5);
         }
     } catch (...) {
-=======
-    : assets_(assets), self_(self) {}
 
-void BombController::update(const Input&) {
-    if (!self_ || !self_->info) return;
-
-    Asset* player = assets_ ? assets_->player : nullptr;
-
-    // If currently exploding or just triggered, bail early.
-    if (self_->get_current_animation() == "explosion" || explosion_if_close(player)) {
-        return;
-    }
-
-    // Decide behavior for this frame (pursue vs idle).
-    if (player && self_->distance_to_player_sq <= static_cast<float>(follow_radius_sq_)) {
-        pursue(player);   // only sets mode/target
-    } else {
-        think_random();   // only sets mode/target
-    }
-}
-
-void BombController::think_random() {
-    if (!self_ || !self_->anim_) return;
-    // Idle within a probe radius, sometimes resting on "default".
-    self_->anim_->set_idle(0, probe_, 3);
-}
-
-void BombController::pursue(Asset* player) {
-    if (!self_ || !player || !self_->anim_) return;
-    // Keep a small standoff distance so the pathing target isn't right on top of player.
-    self_->anim_->set_pursue(player, 20, 30);
-}
-
-bool BombController::explosion_if_close(Asset* player) {
-    if (!self_ || !player || !self_->anim_) return false;
-
-    // Already handled upstream, but keep the guard in case of direct calls.
-    if (self_->get_current_animation() == "explosion") {
-        return false;
-    }
-
-    const float d_sq = self_->distance_to_player_sq;
-    if (d_sq <= static_cast<float>(explosion_radius_sq_)) {
-        self_->anim_->set_animation_now("explosion");
-        return true;
->>>>>>> b423b66b
     }
 }