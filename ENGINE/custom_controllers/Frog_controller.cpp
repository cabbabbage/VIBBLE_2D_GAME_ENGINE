--- conflicted
+++ resolved
@@ -3,7 +3,7 @@
 #include "core/AssetsManager.hpp"
 #include "utils/range_util.hpp"
 
-<<<<<<< HEAD
+
 FrogController::FrogController(Assets* assets, Asset* self)
     : assets_(assets), self_(self) {
     if (self_ && self_->anim_) {
@@ -13,13 +13,7 @@
 
 void FrogController::update(const Input&) {
     if (!self_ || !assets_ || !self_->info) {
-=======
-FrogController::FrogController(Asset* self)
-    : self_(self) {}
 
-void FrogController::update(const Input&) {
-    if (!self_ || !self_->info) {
->>>>>>> b423b66b
         return;
     }
 
@@ -30,27 +24,14 @@
         const bool near   = Range::is_in_range(self_, player, 40);
         const bool inView = Range::is_in_range(self_, player, 1000);
 
-<<<<<<< HEAD
+
         if (near) {
             self_->anim_->set_run(player, 40, 40);
         } else { 
             self_->anim_->set_idle(40, 80, 5);
-=======
-    const std::string& cur = self_->get_current_animation();
-    if (cur.empty()) {
-        std::string chosen = pick_default();
-        if (!chosen.empty() && self_->anim_) {
-            self_->anim_->set_animation_now(chosen);
->>>>>>> b423b66b
+
         }
     } catch (...) {
     }
-<<<<<<< HEAD
-}
-=======
 
-    if (self_->anim_) {
-        self_->anim_->set_idle(0, 20, 3);
-    }
-}
->>>>>>> b423b66b
+}