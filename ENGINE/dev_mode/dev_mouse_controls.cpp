--- conflicted
+++ resolved
@@ -25,7 +25,7 @@
 }
 
 void DevMouseControls::handle_mouse_input(const Input& input) {
-<<<<<<< HEAD
+
 	if (player) {
 		parallax_.setReference(player->pos_X, player->pos_Y);
 	}
@@ -90,7 +90,7 @@
 	update_highlighted_assets();
 	last_mx = mx;
 	last_my = my;
-=======
+
     // Keep parallax reference fresh for world<->screen conversions
     if (player) {
         parallax_.setReference(player->pos_X, player->pos_Y);
@@ -174,7 +174,7 @@
         last_mx = mx;
         last_my = my;
 
->>>>>>> db3a3e39
+
 }
 
 void DevMouseControls::handle_hover() {
@@ -209,7 +209,7 @@
 }
 
 void DevMouseControls::handle_click(const Input& input) {
-<<<<<<< HEAD
+
 	if (!mouse || !player) return;
 	if (!mouse->wasClicked(Input::LEFT)) {
 		click_buffer_frames_ = 0;
@@ -257,7 +257,7 @@
 		last_click_asset_ = nullptr;
 		last_click_time_ms_ = 0;
 	}
-=======
+
     if (!mouse || !player) return;
 
     // Only handle a physical click once, even though wasClicked() spans frames
@@ -313,7 +313,7 @@
         last_click_asset_ = nullptr;
         last_click_time_ms_ = 0;
     }
->>>>>>> db3a3e39
+
 }
 
 void DevMouseControls::update_highlighted_assets() {
