#include "controller_factory.hpp"
#include "asset/Asset.hpp"
#include "core/AssetsManager.hpp"
#include "custom_controllers/Davey_controller.hpp"
#include "custom_controllers/Vibble_controller.hpp"
#include "custom_controllers/Frog_controller.hpp"
#include "custom_controllers/Bomb_controller.hpp"
#include "custom_controllers/default_controller.hpp"

ControllerFactory::ControllerFactory(Assets* assets)
: assets_(assets)
{}

ControllerFactory::~ControllerFactory() = default;

std::unique_ptr<AssetController>
ControllerFactory::create_by_key(const std::string& key, Asset* self) const {
	if (!assets_ || !self) return nullptr;
        try {
                if (key == "Davey_controller")
                        return std::make_unique<DaveyController>(assets_, self);
                if (key == "Vibble_controller")
                        return std::make_unique<VibbleController>(self);
                if (key == "Frog_controller")
<<<<<<< HEAD
                        return std::make_unique<FrogController>(assets_, self);
=======
                        return std::make_unique<FrogController>(self);
>>>>>>> b423b66b
                if (key == "Bomb_controller")
                        return std::make_unique<BombController>(assets_, self);
        } catch (...) {
        }
        return std::make_unique<DefaultController>(self);
}

std::unique_ptr<AssetController>
ControllerFactory::create_for_asset(Asset* self) const {
        if (!assets_ || !self || !self->info) return nullptr;
        const std::string key = self->info->custom_controller_key;
        if (!key.empty()) {
                return create_by_key(key, self);
        }
        return std::make_unique<DefaultController>(self);
}<|MERGE_RESOLUTION|>--- conflicted
+++ resolved
@@ -22,11 +22,9 @@
                 if (key == "Vibble_controller")
                         return std::make_unique<VibbleController>(self);
                 if (key == "Frog_controller")
-<<<<<<< HEAD
+
                         return std::make_unique<FrogController>(assets_, self);
-=======
-                        return std::make_unique<FrogController>(self);
->>>>>>> b423b66b
+
                 if (key == "Bomb_controller")
                         return std::make_unique<BombController>(assets_, self);
         } catch (...) {
