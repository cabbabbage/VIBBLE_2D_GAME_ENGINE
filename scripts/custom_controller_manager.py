#!/usr/bin/env python3
from __future__ import annotations
from pathlib import Path
from typing import Optional, Tuple
import os
import sys
import subprocess
import re


class CustomControllerManager:
    """Helper to create/open an asset-level custom controller (C++).

    Files live in ENGINE/custom_controllers/<asset>_controller.hpp/.cpp
    The key equals the file base name (e.g., "player_controller").

    Also patches ENGINE/asset/controller_factory.cpp to include and register
    the newly created controller in create_by_key(...).
    """

    def __init__(self, info_path: Path) -> None:
        self.info_path = info_path
        self.asset_name = info_path.parent.name
        self.repo_root = self._find_repo_root_with_engine(info_path)
        self.engine_dir = (
            self.repo_root / "ENGINE"
            if self.repo_root
            else info_path.parents[2] / "ENGINE"
        )
        self.ctrl_dir = self.engine_dir / "custom_controllers"
        self.base_name = f"{self.asset_name}_controller"
        self.hpp = self.ctrl_dir / f"{self.base_name}.hpp"
        self.cpp = self.ctrl_dir / f"{self.base_name}.cpp"

        # controller factory assumed to live with other asset code
        self.factory_dir = self.engine_dir / "asset"
        self.factory_cpp = self.factory_dir / "controller_factory.cpp"
        self.factory_hpp = self.factory_dir / "controller_factory.hpp"

    @staticmethod
    def _find_repo_root_with_engine(start: Path) -> Optional[Path]:
        for p in [start] + list(start.parents):
            if (p / "ENGINE").exists() and (p / "ENGINE").is_dir():
                return p
        return None

    def exists(self) -> bool:
        return self.hpp.exists() and self.cpp.exists()

    def key(self) -> str:
        return self.base_name

    # ---------- public API ----------

    def create(self) -> Tuple[Path, Path]:
        """Create controller files and register them in the controller factory."""
        self.ctrl_dir.mkdir(parents=True, exist_ok=True)
        class_name = self._class_name()

        # --- generate files in expected controller format ---
        hpp = f"""#pragma once
<<<<<<< HEAD
#include "asset/asset_controller.hpp"
=======
#include "asset_controller.hpp"
>>>>>>> b423b66b

class Assets;
class Asset;
class Input;

/*
  {class_name}
  auto generated controller for asset "{self.asset_name}"
  dummy behavior for now
*/
class {class_name} : public AssetController {{
public:
    {class_name}(Assets* assets, Asset* self);
    ~{class_name}() override = default;

    void update(const Input& in) override;

private:
    Assets* assets_ = nullptr;           // non owning
    Asset*  self_   = nullptr;           // non owning
}};
"""
        cpp = f"""#include "custom_controllers/{self.base_name}.hpp"

#include "asset/Asset.hpp"
#include "asset/asset_info.hpp"
#include "core/AssetsManager.hpp"

{class_name}::{class_name}(Assets* assets, Asset* self)
    : assets_(assets)
    , self_(self)
{{}}

void {class_name}::update(const Input& /*in*/) {{
<<<<<<< HEAD
    if (!self_ || !self_->info) return;

    // Ensure a safe starting animation
    auto pick_default = [&]() -> std::string {{
        if (self_->info->animations.count("default")) return "default";
        if (self_->info->animations.count("Default")) return "Default";
        return self_->info->animations.empty() ? std::string()
                                               : self_->info->animations.begin()->first;
    }};

    const std::string cur = self_->get_current_animation();
    if (cur.empty()) {{
        std::string chosen = pick_default();
        if (!chosen.empty() && self_->anim_) {{
            self_->anim_->set_animation_now(chosen);
        }}
    }}

    // Default behavior: idle wander
    if (self_->anim_) {{
        self_->anim_->set_idle(0, 20, 3);
    }}
=======
    // dummy controller
    if (self_ && self_->anim_)
        self_->anim_->set_idle(0, 20, 3);
>>>>>>> b423b66b
}}
"""
        self.hpp.write_text(hpp, encoding="utf-8")
        self.cpp.write_text(cpp, encoding="utf-8")

        # --- register in controller factory ---
        self._register_in_controller_factory(class_name)

        return self.hpp, self.cpp

    def open_in_ide(self) -> None:
        path = self.hpp if self.hpp.exists() else self.cpp
        if not path:
            return
        try:
            if sys.platform.startswith("win"):
                os.startfile(str(path))  # type: ignore[attr-defined]
            elif sys.platform == "darwin":
                subprocess.Popen(["open", str(path)])
            else:
                subprocess.Popen(["xdg-open", str(path)])
        except Exception:
            pass

    # ---------- internals ----------

    def _class_name(self) -> str:
        # Convert file base (snake/other) to PascalCase
        parts = [p for p in self.base_name.replace("-", "_").split("_") if p]
        return "".join(s[:1].upper() + s[1:] for s in parts)

    # controller factory patching
    def _register_in_controller_factory(self, class_name: str) -> None:
        """Ensure controller_factory.cpp includes and returns this controller."""
        if not self.factory_cpp.exists():
            # fail softly; user can wire manually if project layout differs
            return

        text = self.factory_cpp.read_text(encoding="utf-8")

        include_line = f'#include "custom_controllers/{self.base_name}.hpp"\n'
        if include_line not in text:
            # insert after last custom_controllers include if present, else after other includes
            lines = text.splitlines(True)
            insert_at = 0
            last_inc = 0
            for i, ln in enumerate(lines):
                if ln.lstrip().startswith("#include"):
                    last_inc = i + 1
                # prefer clustering with other custom_controllers includes
                if 'custom_controllers/' in ln:
                    insert_at = i + 1
            if insert_at == 0:
                insert_at = last_inc
            lines.insert(insert_at, include_line)
            text = "".join(lines)

        # add branch in create_by_key
        key_branch = (
            f' if (key == "{self.base_name}")\n'
            f'  return std::make_unique<{class_name}>(assets_, self);\n'
        )

        # find create_by_key(...) body
        m = re.search(
            r"(std::unique_ptr<\s*AssetController\s*>\s*ControllerFactory::create_by_key\s*\([^)]*\)\s*{\s*)(.*?)(\n})",
            text,
            flags=re.DOTALL,
        )
        if m:
            head, body, tail = m.group(1), m.group(2), m.group(3)

            if key_branch not in body:
                # insert before the first closing '}' of the try block if present,
                # else just before the final 'return nullptr;'
                # try to locate the try { ... } block
                try_block = re.search(r"try\s*{\s*(.*?)}\s*catch", body, flags=re.DOTALL)
                if try_block:
                    tb_head, tb_content, tb_tail = (
                        body[: try_block.start(0)],
                        try_block.group(1),
                        body[try_block.end(1) :],
                    )
                    if key_branch not in tb_content:
                        tb_content = tb_content + key_branch
                    body = tb_head + "try {\n" + tb_content + "}" + tb_tail
                else:
                    # fallback: place before final return nullptr;
                    body = body.replace("return nullptr;", key_branch + " return nullptr;")

            text = head + body + tail

        self.factory_cpp.write_text(text, encoding="utf-8")<|MERGE_RESOLUTION|>--- conflicted
+++ resolved
@@ -59,11 +59,9 @@
 
         # --- generate files in expected controller format ---
         hpp = f"""#pragma once
-<<<<<<< HEAD
+
 #include "asset/asset_controller.hpp"
-=======
-#include "asset_controller.hpp"
->>>>>>> b423b66b
+
 
 class Assets;
 class Asset;
@@ -98,7 +96,7 @@
 {{}}
 
 void {class_name}::update(const Input& /*in*/) {{
-<<<<<<< HEAD
+
     if (!self_ || !self_->info) return;
 
     // Ensure a safe starting animation
@@ -121,11 +119,7 @@
     if (self_->anim_) {{
         self_->anim_->set_idle(0, 20, 3);
     }}
-=======
-    // dummy controller
-    if (self_ && self_->anim_)
-        self_->anim_->set_idle(0, 20, 3);
->>>>>>> b423b66b
+
 }}
 """
         self.hpp.write_text(hpp, encoding="utf-8")
